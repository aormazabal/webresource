from collections import Counter
import base64
import hashlib
import inspect
import logging
import os
import sys
import uuid


<<<<<<< HEAD
logger = logging.getLogger(__name__)
=======
is_py3 = sys.version_info[0] >= 3

>>>>>>> c71d262b

namespace_uuid = uuid.UUID('f3341b2e-f97e-40d2-ad2f-10a08a778877')


class ResourceConfig(object):
    """Config singleton for web resources.
    """

    def __init__(self):
        self.development = False


config = ResourceConfig()


class ResourceMixin(object):
    """Mixin for ``Resource`` and ``ResourceGroup``.
    """

    def __init__(self, name='', path='', include=True):
        self.name = name
        self.path = path
        self.include = include
        self.resolved_path = ''

    @property
    def include(self):
        if callable(self._include):
            return self._include()
        return self._include

    @include.setter
    def include(self, include):
        self._include = include

    @property
    def resolved_path(self):
        if self._resolved_path:
            return self._resolved_path
        return self.path

    @resolved_path.setter
    def resolved_path(self, path):
        self._resolved_path = path


class ResourceError(ValueError):
    """Resource related exception.
    """


class Resource(ResourceMixin):
    """A web resource.
    """
    _hash_algorithms = dict(
        sha256=hashlib.sha256,
        sha384=hashlib.sha384,
        sha512=hashlib.sha512
    )

    def __init__(self, name='', depends='', directory=None, path='',
                 resource=None, compressed=None, include=True, unique=False,
                 unique_prefix='++webresource++', hash_algorithm='sha384',
                 group=None, url=None, crossorigin=None, referrerpolicy=None,
                 type_=None):
        """Base class for resources.

        :param name: The resource unique name.
        :param depends: Optional name of dependency resource.
        :param directory: Directory containing the resource files.
        :param path: URL path for HTML tag link creation.
        :param resource: Resource file.
        :param compressed: Optional compressed version of resource file.
        :param include: Flag or callback function returning a flag whether to
            include the resource.
        :param unique: Flag whether to render resource URL including unique key.
            Has no effect if ``url`` is given.
        :param unique_prefix: Prefix for unique key. Defaults to
            '++webresource++'.
        :param hash_algorithm: Name of the hashing algorithm. Either 'sha256',
            'sha384' or 'sha512'. Defaults to 'sha384'.
        :param group: Optional resource group instance.
        :param url: Optional resource URL to use for external resources.
        :param crossorigin: Sets the mode of the request to an HTTP CORS Request.
        :param referrerpolicy: Specifies which referrer information to send when
            fetching the resource.
        :param type_: Specifies the media type of the resource.
        :raise ResourceError: No resource and no url given.
        """
        if resource is None and url is None:
            raise ResourceError('Either resource or url must be given')
        super(Resource, self).__init__(name=name, path=path, include=include)
        self.depends = depends
        self.directory = directory
        self.resource = resource
        self.compressed = compressed
        self.unique = unique
        self.unique_prefix = unique_prefix
        self.hash_algorithm = hash_algorithm
        self.file_hash = None
        if group:
            group.add(self)
        self.url = url
        self.crossorigin = crossorigin
        self.referrerpolicy = referrerpolicy
        self.type_ = type_

    @property
    def directory(self):
        return self._directory

    @directory.setter
    def directory(self, directory):
        if not directory:
            directory = self._module_directory()
        elif directory.startswith('.'):
            directory = os.path.join(self._module_directory(), directory)
        self._directory = os.path.abspath(directory)

    @property
    def file_name(self):
        """Resource file name depending on operation mode.
        """
        if not config.development and self.compressed:
            return self.compressed
        return self.resource

    @property
    def file_path(self):
        """Absolute resource file path depending on operation mode.
        """
        return os.path.join(self.directory, self.file_name)

    @property
    def file_data(self):
        """File content of resource depending on operation mode.
        """
        with open(self.file_path, 'rb') as f:
            return f.read()

    @property
    def file_hash(self):
        """Hash of resource file content.
        """
        if not config.development and self._file_hash is not None:
            return self._file_hash
        hash_func = self._hash_algorithms[self.hash_algorithm]
        hash_ = base64.b64encode(hash_func(self.file_data).digest())
        hash_ = hash_.decode() if is_py3 else hash_
        self.file_hash = hash_
        return hash_

    @file_hash.setter
    def file_hash(self, hash_):
        self._file_hash = hash_

    @property
    def unique_key(self):
        return u'{}{}'.format(
            self.unique_prefix,
            str(uuid.uuid5(namespace_uuid, self.file_hash))
        )

    def resource_url(self, base_url):
        """Create URL for resource.

        :param base_url: The base URL to create the URL resource.
        """
        if self.url is not None:
            return self.url
        path = self.resolved_path.strip('/')
        parts = [base_url.strip('/')]
        if path:
            parts.append(path)
        if self.unique:
            parts.append(self.unique_key)
        parts.append(self.file_name)
        return u'/'.join(parts)

    def render(self, base_url):
        """Renders the resource HTML tag. must be implemented on subclass.

        :param base_url: The base URL to create the URL resource.
        :raise NotImplementedError: Method is abstract.
        """
        raise NotImplementedError('Abstract resource not implements ``render``')

    def _render_tag(self, tag, closing_tag, **attrs):
        attrs_ = list()
        for name, val in attrs.items():
            if val is None:
                continue
            attrs_.append(u'{0}="{1}"'.format(name, val))
        attrs_ = u' {0}'.format(u' '.join(sorted(attrs_)))
        if not closing_tag:
            return u'<{tag}{attrs} />'.format(tag=tag, attrs=attrs_)
        return u'<{tag}{attrs}></{tag}>'.format(tag=tag, attrs=attrs_)

    def _module_directory(self):
        module = inspect.getmodule(inspect.currentframe().f_back)
        return os.path.dirname(os.path.abspath(module.__file__))

    def __repr__(self):
        return (
            '<{} name="{}", depends="{}">'
        ).format(
            self.__class__.__name__,
            self.name,
            self.depends
        )


class ScriptResource(Resource):
    """A Javascript resource.
    """

    def __init__(self, name='', depends='', directory=None, path='',
                 resource=None, compressed=None, include=True, unique=False,
                 unique_prefix='++webresource++', hash_algorithm='sha384',
                 group=None, url=None, crossorigin=None, referrerpolicy=None,
                 type_=None, async_=None, defer=None, integrity=None,
                 nomodule=None):
        """Create script resource.

        :param name: The resource unique name.
        :param depends: Optional name of dependency resource.
        :param directory: Directory containing the resource files.
        :param path: URL path for HTML tag link creation.
        :param resource: Resource file.
        :param compressed: Optional compressed version of resource file.
        :param include: Flag or callback function returning a flag whether to
            include the resource.
        :param unique: Flag whether to render resource URL including unique key.
            Has no effect if ``url`` is given.
        :param unique_prefix: Prefix for unique key. Defaults to
            '++webresource++'.
        :param hash_algorithm: Name of the hashing algorithm. Either 'sha256',
            'sha384' or 'sha512'. Defaults to 'sha384'.
        :param group: Optional resource group instance.
        :param url: Optional resource URL to use for external resources.
        :param crossorigin: Sets the mode of the request to an HTTP CORS Request.
        :param referrerpolicy: Specifies which referrer information to send when
            fetching the resource.
        :param type_: Specifies the media type of the resource.
        :param async_: Specifies that the script is executed asynchronously
            (only for external scripts)
        :param defer: Specifies that the script is executed when the page has
            finished parsing (only for external scripts).
        :param integrity: Allows a browser to check the fetched script to ensure
            that the code is never loaded if the source has been manipulated.
            If integrity given and value is 'True', the integrity hash gets
            calculated from the resource file content. This automatic calculation
            won't work if ``url`` is given. If value is a string, it is assumed
            to be the already calculated resource hash and is taken as is.
        :param nomodule: Specifies that the script should not be executed in
            browsers supporting ES2015 modules.
        :raise ResourceError: No resource and no url given.
        """
        super(ScriptResource, self).__init__(
            name=name, depends=depends, directory=directory, path=path,
            resource=resource, compressed=compressed, include=include,
            unique=unique, unique_prefix=unique_prefix,
            hash_algorithm=hash_algorithm, group=group, url=url,
            crossorigin=crossorigin, referrerpolicy=referrerpolicy, type_=type_
        )
        self.async_ = async_
        self.defer = defer
        self.integrity = integrity
        self.nomodule = nomodule

    @property
    def integrity(self):
        if not self._integrity:
            return self._integrity
        if not config.development and self._integrity_hash is not None:
            return self._integrity_hash
        if self._integrity is True:
            self._integrity_hash = u'{}-{}'.format(
                self.hash_algorithm,
                self.file_hash
            )
        return self._integrity_hash

    @integrity.setter
    def integrity(self, integrity):
        if integrity is True:
            if self.url is not None:
                msg = 'Cannot calculate integrity hash from external resource'
                raise ResourceError(msg)
            self._integrity_hash = None
        else:
            self._integrity_hash = integrity
        self._integrity = integrity

    def render(self, base_url):
        """Renders the resource HTML ``script`` tag.

        :param base_url: The base URL to create the URL resource.
        """
        return self._render_tag('script', True, **{
            'src': self.resource_url(base_url),
            'crossorigin': self.crossorigin,
            'referrerpolicy': self.referrerpolicy,
            'type': self.type_,
            'async': self.async_,
            'defer': self.defer,
            'integrity': self.integrity,
            'nomodule': self.nomodule
        })


class LinkResource(Resource):
    """A Link Resource.
    """

    def __init__(self, name='', depends='', directory=None, path='',
                 resource=None, compressed=None, include=True, unique=False,
                 unique_prefix='++webresource++', hash_algorithm='sha384',
                 group=None, url=None, crossorigin=None, referrerpolicy=None,
                 type_=None, hreflang=None, media=None, rel=None, sizes=None,
                 title=None):
        """Create link resource.

        :param name: The resource unique name.
        :param depends: Optional name of dependency resource.
        :param directory: Directory containing the resource files.
        :param path: URL path for HTML tag link creation.
        :param resource: Resource file.
        :param compressed: Optional compressed version of resource file.
        :param include: Flag or callback function returning a flag whether to
            include the resource.
        :param unique: Flag whether to render resource URL including unique key.
            Has no effect if ``url`` is given.
        :param unique_prefix: Prefix for unique key. Defaults to
            '++webresource++'.
        :param hash_algorithm: Name of the hashing algorithm. Either 'sha256',
            'sha384' or 'sha512'. Defaults to 'sha384'.
        :param group: Optional resource group instance.
        :param url: Optional resource URL to use for external resources.
        :param crossorigin: Sets the mode of the request to an HTTP CORS Request.
        :param referrerpolicy: Specifies which referrer information to send when
            fetching the resource.
        :param type_: Specifies the media type of the resource.
        :param hreflang: Specifies the language of the text in the linked
            document.
        :param media: Specifies on what device the linked document will be
            displayed.
        :param rel: Required. Specifies the relationship between the current
            document and the linked document.
        :param sizes: Specifies the size of the linked resource. Only for
            rel="icon".
        :param title: Defines a preferred or an alternate stylesheet.
        :raise ResourceError: No resource and no url given.
        """
        super(LinkResource, self).__init__(
            name=name, depends=depends, directory=directory, path=path,
            resource=resource, compressed=compressed, include=include,
            unique=unique, unique_prefix=unique_prefix,
            hash_algorithm=hash_algorithm, group=group, url=url,
            crossorigin=crossorigin, referrerpolicy=referrerpolicy, type_=type_
        )
        self.hreflang = hreflang
        self.media = media
        self.rel = rel
        self.sizes = sizes
        self.title = title

    def render(self, base_url):
        """Renders the resource HTML ``link`` tag.

        :param base_url: The base URL to create the URL resource.
        """
        return self._render_tag('link', False, **{
            'href': self.resource_url(base_url),
            'crossorigin': self.crossorigin,
            'referrerpolicy': self.referrerpolicy,
            'type': self.type_,
            'hreflang': self.hreflang,
            'media': self.media,
            'rel': self.rel,
            'sizes': self.sizes,
            'title': self.title
        })


class StyleResource(LinkResource):
    """A Stylesheet Resource.
    """

    def __init__(self, name='', depends='', directory=None, path='',
                 resource=None, compressed=None, include=True, unique=False,
                 unique_prefix='++webresource++', hash_algorithm='sha384',
                 group=None, url=None, crossorigin=None, referrerpolicy=None,
                 hreflang=None, media='all', rel='stylesheet', sizes=None,
                 title=None):
        """Create link resource.

        :param name: The resource unique name.
        :param depends: Optional name of dependency resource.
        :param directory: Directory containing the resource files.
        :param path: URL path for HTML tag link creation.
        :param resource: Resource file.
        :param compressed: Optional compressed version of resource file.
        :param include: Flag or callback function returning a flag whether to
            include the resource.
        :param unique: Flag whether to render resource URL including unique key.
            Has no effect if ``url`` is given.
        :param unique_prefix: Prefix for unique key. Defaults to
            '++webresource++'.
        :param hash_algorithm: Name of the hashing algorithm. Either 'sha256',
            'sha384' or 'sha512'. Defaults to 'sha384'.
        :param group: Optional resource group instance.
        :param url: Optional resource URL to use for external resources.
        :param crossorigin: Sets the mode of the request to an HTTP CORS Request.
        :param referrerpolicy: Specifies which referrer information to send when
            fetching the resource.
        :param hreflang: Specifies the language of the text in the linked
            document.
        :param media: Specifies on what device the linked document will be
            displayed. Defaults to "all".
        :param rel: Specifies the relationship between the current document and
            the linked document. Defaults to "stylesheet".
        :param title: Defines a preferred or an alternate stylesheet.
        :raise ResourceError: No resource and no url given.
        """
        super(StyleResource, self).__init__(
            name=name, depends=depends, directory=directory, path=path,
            resource=resource, compressed=compressed, include=include,
            unique=unique, unique_prefix=unique_prefix,
            hash_algorithm=hash_algorithm, group=group, url=url,
            crossorigin=crossorigin, referrerpolicy=referrerpolicy,
            type_='text/css', hreflang=hreflang, media=media, rel=rel,
            sizes=None, title=title
        )


class ResourceGroup(ResourceMixin):
    """A resource group.
    """

    def __init__(self, name='', path='', include=True, group=None):
        """Create resource group.

        :param name: The resource group name.
        :param path: Optional URL path for HTML tag link creation. Takes
            precedence over group members paths.
        :param include: Flag or callback function returning a flag whether to
            include the resource group.
        :param group: Optional resource group instance.
        """
        super(ResourceGroup, self).__init__(name=name, path=path, include=include)
        if group:
            group.add(self)
        self._members = []

    @property
    def members(self):
        """List of group members."""
        return self._members

    def add(self, member):
        """Add member to resource group.

        :param member: Either ``ResourceGroup`` or ``Resource`` instance.
        :raise ResourceError: Invalid member given.
        """
        if not isinstance(member, (ResourceGroup, Resource)):
            raise ResourceError(
                'Resource group can only contain instances '
                'of ``ResourceGroup`` or ``Resource``'
            )
        self._members.append(member)

    def __repr__(self):
        return '<{} name="{}">'.format(
            self.__class__.__name__,
            self.name
        )


class ResourceConflictError(ResourceError):
    """Multiple resources declared with the same name.
    """

    def __init__(self, counter):
        conflicting = list()
        for name, count in counter.items():
            if count > 1:
                conflicting.append(name)
        msg = 'Conflicting resource names: {}'.format(sorted(conflicting))
        super(ResourceConflictError, self).__init__(msg)


class ResourceCircularDependencyError(ResourceError):
    """Resources define circular dependencies.
    """

    def __init__(self, resources):
        msg = 'Resources define circular dependencies: {}'.format(resources)
        super(ResourceCircularDependencyError, self).__init__(msg)


class ResourceMissingDependencyError(ResourceError):
    """Resource depends on a missing resource.
    """

    def __init__(self, resources):
        msg = 'Resource define missing dependency: {}'.format(resources)
        super(ResourceMissingDependencyError, self).__init__(msg)


class ResourceResolver(object):
    """Resource resolver.
    """

    def __init__(self, members):
        """Create resource resolver.

        :param members: Either single or list of ``Resource`` or
            ``ResourceGroup`` instances.
        :raise ResourceError: Members contain invalid member.
        """
        if not isinstance(members, (list, tuple)):
            members = [members]
        for member in members:
            if not isinstance(member, (Resource, ResourceGroup)):
                raise ResourceError(
                    'members can only contain instances '
                    'of ``ResourceGroup`` or ``Resource``'
                )
        self.members = members

    def _resolve_paths(self, members=None, path=''):
        if members is None:
            members = self.members
        for member in members:
            if path:
                member.resolved_path = path
            if isinstance(member, ResourceGroup):
                self._resolve_paths(
                    members=member.members,
                    path=member.resolved_path
                )

    def _flat_resources(self, members=None):
        if members is None:
            members = self.members
        resources = []
        for member in members:
            if not member.include:
                continue
            if isinstance(member, ResourceGroup):
                resources += self._flat_resources(members=member.members)
            else:
                resources.append(member)
        return resources

    def resolve(self):
        """Return all resources from members as flat list ordered by
        dependencies.

        :raise ResourceConflictError: Resource list contains conflicting names
        :raise ResourceMissingDependencyError: Dependency resource not included
        :raise ResourceCircularDependencyError: Circular dependency defined.
        """
        self._resolve_paths()
        resources = self._flat_resources()
        names = [res.name for res in resources]
        counter = Counter(names)
        if len(resources) != len(counter):
            raise ResourceConflictError(counter)
        ret = []
        handled = {}
        for resource in resources[:]:
            if not resource.depends:
                ret.append(resource)
                handled[resource.name] = resource
                resources.remove(resource)
            elif resource.depends not in names:
                raise ResourceMissingDependencyError(resource)
        count = len(resources)
        while count > 0:
            count -= 1
            for resource in resources[:]:
                if resource.depends in handled:
                    dependency = handled[resource.depends]
                    index = ret.index(dependency)
                    ret.insert(index + 1, resource)
                    handled[resource.name] = resource
                    resources.remove(resource)
                    break
        if resources:
            raise ResourceCircularDependencyError(resources)
        return ret


class ResourceRenderer(object):
    """Resource renderer.
    """

    def __init__(self, resolver, base_url='https://tld.org'):
        """Create resource renderer.

        :param resolver: ``ResourceResolver`` instance.
        :param base_url: Base URL to render resource HTML tags.
        """
        self.resolver = resolver
        self.base_url = base_url

    def render(self):
        """Render resources.
        """
        return u'\n'.join([
            res.render(self.base_url) for res in self.resolver.resolve()
        ])

class GracefulResourceRenderer(ResourceRenderer):
    """Resource renderer, which does not fail but logs an exception.
    """

    def render(self):
        lines = []
        for resource in self.resolver.resolve():
            try:
                lines.append(resource.render(self.base_url))
            except (ResourceError, FileNotFoundError) as e:
                msg = f'Failure to render resource "{resource.name}"'
                lines.append(f"<!-- {msg} - details in logs -->")
                logger.exception(msg)
        return '\n'.join(lines)<|MERGE_RESOLUTION|>--- conflicted
+++ resolved
@@ -8,13 +8,14 @@
 import uuid
 
 
-<<<<<<< HEAD
+try:
+    FileNotFoundError
+except NameError:  # pragma: nocover
+    FileNotFoundError = EnvironmentError
+
+
 logger = logging.getLogger(__name__)
-=======
 is_py3 = sys.version_info[0] >= 3
-
->>>>>>> c71d262b
-
 namespace_uuid = uuid.UUID('f3341b2e-f97e-40d2-ad2f-10a08a778877')
 
 
@@ -630,6 +631,7 @@
             res.render(self.base_url) for res in self.resolver.resolve()
         ])
 
+
 class GracefulResourceRenderer(ResourceRenderer):
     """Resource renderer, which does not fail but logs an exception.
     """
@@ -639,8 +641,8 @@
         for resource in self.resolver.resolve():
             try:
                 lines.append(resource.render(self.base_url))
-            except (ResourceError, FileNotFoundError) as e:
-                msg = f'Failure to render resource "{resource.name}"'
-                lines.append(f"<!-- {msg} - details in logs -->")
+            except (ResourceError, FileNotFoundError):
+                msg = u'Failure to render resource "{}"'.format(resource.name)
+                lines.append(u'<!-- {} - details in logs -->'.format(msg))
                 logger.exception(msg)
-        return '\n'.join(lines)+        return u'\n'.join(lines)